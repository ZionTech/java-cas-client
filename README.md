# Java Apereo CAS Client [![Maven Central](https://maven-badges.herokuapp.com/maven-central/org.jasig.cas.client/cas-client-core/badge.svg?style=flat)](https://maven-badges.herokuapp.com/maven-central/org.jasig.cas.client/cas-client)

<a name="intro"></a>
## Intro
This is the official home of the Java Apereo CAS client. The client consists of a collection of Servlet filters that are suitable for most Java-based web applications. It also serves as an API platform to interact with the CAS server programmatically to make authentication requests, validate tickets and consume principal attributes.

All client artifacts are published to Maven central. Depending on functionality, applications will need include one or more of the listed dependencies in their configuration.

<a name="build"></a>
## Build [![Build Status](https://travis-ci.org/Jasig/java-cas-client.png?branch=master)](https://travis-ci.org/Jasig/java-cas-client)

```bash
git clone git@github.com:apereo/java-cas-client.git
cd java-cas-client
mvn clean package
```

Please note that to be deployed in Maven Central, we mark a number of JARs as provided (related to JBoss and Memcache
Clients).  In order to build the clients, you must enable the commented out repositories in the appropriate `pom.xml`
files in the modules (`cas-client-integration-jboss` and `cas-client-support-distributed-memcached`) or follow the instructions on how to install the file manually.

<a name="components"></a>
## Components

- Core functionality, which includes CAS authentication/validation filters.

```xml
<dependency>
	<groupId>org.jasig.cas.client</groupId>
	<artifactId>cas-client-core</artifactId>
	<version>${java.cas.client.version}</version>
</dependency>
```

- Support for SAML functionality is provided by this dependency:

```xml
<dependency>
   <groupId>org.jasig.cas.client</groupId>
   <artifactId>cas-client-support-saml</artifactId>
   <version>${java.cas.client.version}</version>
</dependency>
```

- Distributed proxy ticket caching with Ehcache is provided by this dependency:

```xml
<dependency>
   <groupId>org.jasig.cas.client</groupId>
   <artifactId>cas-client-support-distributed-ehcache</artifactId>
   <version>${java.cas.client.version}</version>
</dependency>
```

- Distributed proxy ticket caching with Memcached is provided by this dependency:

```xml
<dependency>
   <groupId>org.jasig.cas.client</groupId>
   <artifactId>cas-client-support-distributed-memcached</artifactId>
   <version>${java.cas.client.version}</version>
</dependency>
```

- Atlassian integration is provided by this dependency:

```xml
<dependency>
   <groupId>org.jasig.cas.client</groupId>
   <artifactId>cas-client-integration-atlassian</artifactId>
   <version>${java.cas.client.version}</version>
</dependency>
```

- JBoss integration is provided by this dependency:

```xml
<dependency>
   <groupId>org.jasig.cas.client</groupId>
   <artifactId>cas-client-integration-jboss</artifactId>
   <version>${java.cas.client.version}</version>
</dependency>
```

- Tomcat 6 integration is provided by this dependency:

```xml
<dependency>
   <groupId>org.jasig.cas.client</groupId>
   <artifactId>cas-client-integration-tomcat-v6</artifactId>
   <version>${java.cas.client.version}</version>
</dependency>
```

- Tomcat 7 is provided by this dependency:

```xml
<dependency>
   <groupId>org.jasig.cas.client</groupId>
   <artifactId>cas-client-integration-tomcat-v7</artifactId>
   <version>${java.cas.client.version}</version>
</dependency>
```

- Tomcat 8 is provided by this dependency:

```xml
<dependency>
   <groupId>org.jasig.cas.client</groupId>
   <artifactId>cas-client-integration-tomcat-v8</artifactId>
   <version>${java.cas.client.version}</version>
</dependency>
```
<a name="configurtion"></a>
## Configuration

### Strategies
The client provides multiple strategies for the deployer to provide client settings. The following strategies are supported:

- JNDI (`JNDI`)
- Properties File (`PROPERTY_FILE`). The configuration is provided via an external properties file. The path may be specified in the web context as such:

```xml
<context-param>
    <param-name>configFileLocation</param-name>
    <param-value>/etc/cas/file.properties</param-value>
</context-param>
```
If no location is specified, by default `/etc/java-cas-client.properties` will be used.

- System Properties (`SYSTEM_PROPERTIES`)
- Web Context (`WEB_XML`)
- Default (`DEFAULT`)

In order to instruct the client to pick a strategy, strategy name must be specified in the web application's context:

```xml
<context-param>
    <param-name>configurationStrategy</param-name>
    <param-value>DEFAULT</param-value>
</context-param>
```

If no `configurationStrategy` is defined, `DEFAULT` is used which is a combination of `WEB_XML` and `JNDI`. 

<a name="client-configuration-using-webxml"></a>
### Client Configuration Using `web.xml`

The client can be configured in `web.xml` via a series of `context-param`s and filter `init-param`s. Each filter for the client has a required (and optional) set of properties. The filters are designed to look for these properties in the following way:

- Check the filter's local `init-param`s for a parameter matching the required property name.
- Check the `context-param`s for a parameter matching the required property name.
- If two properties are found with the same name in the `init-param`s and the `context-param`s, the `init-param` takes precedence. 

**Note**: If you're using the `serverName` property, you should note well that the fragment-URI (the stuff after the #) is not sent to the server by all browsers, thus the CAS client can't capture it as part of the URL.

An example application that is protected by the client is [available here](https://github.com/UniconLabs/cas-sample-java-webapp).

<a name="orgjasigcasclientauthenticationauthenticationfilter"></a>
#### org.jasig.cas.client.authentication.AuthenticationFilter
The `AuthenticationFilter` is what detects whether a user needs to be authenticated or not. If a user needs to be authenticated, it will redirect the user to the CAS server.

```xml
<filter>
  <filter-name>CAS Authentication Filter</filter-name>
  <filter-class>org.jasig.cas.client.authentication.AuthenticationFilter</filter-class>
  <init-param>
    <param-name>casServerLoginUrl</param-name>
    <param-value>https://battags.ad.ess.rutgers.edu:8443/cas/login</param-value>
  </init-param>
  <init-param>
    <param-name>serverName</param-name>
    <param-value>http://www.acme-client.com</param-value>
  </init-param>
</filter>
<filter-mapping>
    <filter-name>CAS Authentication Filter</filter-name>
    <url-pattern>/*</url-pattern>
</filter-mapping>
```

| Property | Description | Required
|----------|-------|-----------
| `casServerLoginUrl` | Defines the location of the CAS server login URL, i.e. `https://localhost:8443/cas/login` | Yes
| `serverName` | The name of the server this application is hosted on. Service URL will be dynamically constructed using this, i.e. https://localhost:8443 (you must include the protocol, but port is optional if it's a standard port). | Yes
| `service` | The service URL to send to the CAS server, i.e. `https://localhost:8443/yourwebapp/index.html` | No
| `renew` | specifies whether `renew=true` should be sent to the CAS server. Valid values are either `true/false` (or no value at all). Note that `renew` cannot be specified as local `init-param` setting. | No
| `gateway ` | specifies whether `gateway=true` should be sent to the CAS server. Valid values are either `true/false` (or no value at all) | No
| `artifactParameterName ` | specifies the name of the request parameter on where to find the artifact (i.e. `ticket`). | No
| `serviceParameterName ` | specifies the name of the request parameter on where to find the service (i.e. `service`) | No
| `encodeServiceUrl ` | Whether the client should auto encode the service url. Defaults to `true` | No
| `ignorePattern` | Defines the url pattern to ignore, when intercepting authentication requests. | No
| `ignoreUrlPatternType` | Defines the type of the pattern specified. Defaults to `REGEX`. Other types are `CONTAINS`, `EXACT`. | No
| `gatewayStorageClass` | The storage class used to record gateway requests | No
| `authenticationRedirectStrategyClass` | The class name of the component to decide how to handle authn redirects to CAS | No

<a name="orgjasigcasclientauthenticationsaml11authenticationfilter"></a>
#### org.jasig.cas.client.authentication.Saml11AuthenticationFilter
The SAML 1.1 `AuthenticationFilter` is what detects whether a user needs to be authenticated or not. If a user needs to be authenticated, it will redirect the user to the CAS server.

```xml
<filter>
  <filter-name>CAS Authentication Filter</filter-name>
  <filter-class>org.jasig.cas.client.authentication.Saml11AuthenticationFilter</filter-class>
  <init-param>
    <param-name>casServerLoginUrl</param-name>
    <param-value>https://somewhere.cas.edu:8443/cas/login</param-value>
  </init-param>
  <init-param>
    <param-name>serverName</param-name>
    <param-value>http://www.the-client.com</param-value>
  </init-param>
</filter>
<filter-mapping>
    <filter-name>CAS Authentication Filter</filter-name>
    <url-pattern>/*</url-pattern>
</filter-mapping>
```

| Property | Description | Required
|----------|-------|-----------
| `casServerLoginUrl` | Defines the location of the CAS server login URL, i.e. `https://localhost:8443/cas/login` | Yes
| `serverName` | The name of the server this application is hosted on. Service URL will be dynamically constructed using this, i.e. https://localhost:8443 (you must include the protocol, but port is optional if it's a standard port). | Yes
| `service` | The service URL to send to the CAS server, i.e. `https://localhost:8443/yourwebapp/index.html` | No
| `renew` | specifies whether `renew=true` should be sent to the CAS server. Valid values are either `true/false` (or no value at all). Note that `renew` cannot be specified as local `init-param` setting. | No
| `gateway ` | specifies whether `gateway=true` should be sent to the CAS server. Valid values are either `true/false` (or no value at all) | No
| `artifactParameterName ` | specifies the name of the request parameter on where to find the artifact (i.e. `SAMLart`). | No
| `serviceParameterName ` | specifies the name of the request parameter on where to find the service (i.e. `TARGET`) | No
| `encodeServiceUrl ` | Whether the client should auto encode the service url. Defaults to `true` | No

<a name="rgjasigcasclientvalidationcas10ticketvalidationfilter"></a>
####org.jasig.cas.client.validation.Cas10TicketValidationFilter
Validates tickets using the CAS 1.0 Protocol.

```xml
<filter>
  <filter-name>CAS Validation Filter</filter-name>
  <filter-class>org.jasig.cas.client.validation.Cas10TicketValidationFilter</filter-class>
  <init-param>
    <param-name>casServerUrlPrefix</param-name>
    <param-value>https://somewhere.cas.edu:8443/cas</param-value>
  </init-param>
</filter>
<filter-mapping>
    <filter-name>CAS Validation Filter</filter-name>
    <url-pattern>/*</url-pattern>
</filter-mapping>
```

| Property | Description | Required
|----------|-------|-----------
| `casServerUrlPrefix ` | The start of the CAS server URL, i.e. `https://localhost:8443/cas` | Yes
| `serverName` | The name of the server this application is hosted on. Service URL will be dynamically constructed using this, i.e. `https://localhost:8443` (you must include the protocol, but port is optional if it's a standard port). | Yes
| `renew` | Specifies whether `renew=true` should be sent to the CAS server. Valid values are either `true/false` (or no value at all). Note that `renew` cannot be specified as local `init-param` setting. | No
| `redirectAfterValidation ` | Whether to redirect to the same URL after ticket validation, but without the ticket in the parameter. Defaults to `true`. | No
| `useSession ` | Whether to store the Assertion in session or not. If sessions are not used, tickets will be required for each request. Defaults to `true`. | No
| `exceptionOnValidationFailure ` | Whether to throw an exception or not on ticket validation failure. Defaults to `true`. | No
| `sslConfigFile` | A reference to a properties file that includes SSL settings for client-side SSL config, used during back-channel calls. The configuration includes keys for `protocol` which defaults to `SSL`, `keyStoreType`, `keyStorePath`, `keyStorePass`, `keyManagerType` which defaults to `SunX509` and `certificatePassword`. | No.
| `encoding` | Specifies the encoding charset the client should use | No
| `hostnameVerifier` | Hostname verifier class name, used when making back-channel calls | No

<a name="orgjasigcasclientvalidationsaml11ticketvalidationfilter"></a>
#### org.jasig.cas.client.validation.Saml11TicketValidationFilter
Validates tickets using the SAML 1.1 protocol.

```xml
<filter>
  <filter-name>CAS Validation Filter</filter-name>
  <filter-class>org.jasig.cas.client.validation.Saml11TicketValidationFilter</filter-class>
  <init-param>
    <param-name>casServerUrlPrefix</param-name>
    <param-value>https://battags.ad.ess.rutgers.edu:8443/cas</param-value>
  </init-param>
  <init-param>
    <param-name>serverName</param-name>
    <param-value>http://www.acme-client.com</param-value>
  </init-param>
</filter>
<filter-mapping>
    <filter-name>CAS Validation Filter</filter-name>
    <url-pattern>/*</url-pattern>
</filter-mapping>
```

| Property | Description | Required
|----------|-------|-----------
| `casServerUrlPrefix ` | The start of the CAS server URL, i.e. `https://localhost:8443/cas` | Yes
| `serverName` | The name of the server this application is hosted on. Service URL will be dynamically constructed using this, i.e. `https://localhost:8443` (you must include the protocol, but port is optional if it's a standard port). | Yes
| `renew` | Specifies whether `renew=true` should be sent to the CAS server. Valid values are either `true/false` (or no value at all). Note that `renew` cannot be specified as local `init-param` setting. | No
| `redirectAfterValidation ` | Whether to redirect to the same URL after ticket validation, but without the ticket in the parameter. Defaults to `true`. | No
| `useSession ` | Whether to store the Assertion in session or not. If sessions are not used, tickets will be required for each request. Defaults to `true`. | No
| `exceptionOnValidationFailure ` | whether to throw an exception or not on ticket validation failure. Defaults to `true` | No
| `tolerance ` | The tolerance for drifting clocks when validating SAML tickets. Note that 10 seconds should be more than enough for most environments that have NTP time synchronization. Defaults to `1000 msec` | No
| `sslConfigFile` | A reference to a properties file that includes SSL settings for client-side SSL config, used during back-channel calls. The configuration includes keys for `protocol` which defaults to `SSL`, `keyStoreType`, `keyStorePath`, `keyStorePass`, `keyManagerType` which defaults to `SunX509` and `certificatePassword`. | No.
| `encoding` | Specifies the encoding charset the client should use | No
| `hostnameVerifier` | Hostname verifier class name, used when making back-channel calls | No

<a name="orgjasigcasclientvalidationcas20proxyreceivingticketvalidationfilter"></a>
#### org.jasig.cas.client.validation.Cas20ProxyReceivingTicketValidationFilter
Validates the tickets using the CAS 2.0 protocol. If you provide either the `acceptAnyProxy` or the `allowedProxyChains` parameters, a `Cas20ProxyTicketValidator` will be constructed. Otherwise a general `Cas20ServiceTicketValidator` will be constructed that does not accept proxy tickets. 

**Note**: If you are using proxy validation, you should place the `filter-mapping` of the validation filter before the authentication filter.

```xml
<filter>
  <filter-name>CAS Validation Filter</filter-name>
  <filter-class>org.jasig.cas.client.validation.Cas20ProxyReceivingTicketValidationFilter</filter-class>
  <init-param>
    <param-name>casServerUrlPrefix</param-name>
    <param-value>https://battags.ad.ess.rutgers.edu:8443/cas</param-value>
  </init-param>
  <init-param>
    <param-name>serverName</param-name>
    <param-value>http://www.acme-client.com</param-value>
  </init-param>
</filter>
<filter-mapping>
    <filter-name>CAS Validation Filter</filter-name>
    <url-pattern>/*</url-pattern>
</filter-mapping>
```

| Property | Description | Required
|----------|-------|-----------
| `casServerUrlPrefix ` | The start of the CAS server URL, i.e. `https://localhost:8443/cas` | Yes
| `serverName` | The name of the server this application is hosted on. Service URL will be dynamically constructed using this, i.e. `https://localhost:8443` (you must include the protocol, but port is optional if it's a standard port). | Yes
| `renew` | Specifies whether `renew=true` should be sent to the CAS server. Valid values are either `true/false` (or no value at all). Note that `renew` cannot be specified as local `init-param` setting. | No
| `redirectAfterValidation ` | Whether to redirect to the same URL after ticket validation, but without the ticket in the parameter. Defaults to `true`. | No
| `useSession ` | Whether to store the Assertion in session or not. If sessions are not used, tickets will be required for each request. Defaults to `true`. | No
| `exceptionOnValidationFailure ` | whether to throw an exception or not on ticket validation failure. Defaults to `true` | No
| `proxyReceptorUrl ` | The URL to watch for `PGTIOU/PGT` responses from the CAS server. Should be defined from the root of the context. For example, if your application is deployed in `/cas-client-app` and you want the proxy receptor URL to be `/cas-client-app/my/receptor` you need to configure proxyReceptorUrl to be `/my/receptor`. | No
| `acceptAnyProxy ` | Specifies whether any proxy is OK. Defaults to `false`. | No
| `allowedProxyChains ` | Specifies the proxy chain. Each acceptable proxy chain should include a space-separated list of URLs (for exact match) or regular expressions of URLs (starting by the `^` character). Each acceptable proxy chain should appear on its own line. | No
| `proxyCallbackUrl` | The callback URL to provide the CAS server to accept Proxy Granting Tickets. | No
| `proxyGrantingTicketStorageClass ` | Specify an implementation of the ProxyGrantingTicketStorage class that has a no-arg constructor. | No
| `sslConfigFile` | A reference to a properties file that includes SSL settings for client-side SSL config, used during back-channel calls. The configuration includes keys for `protocol` which defaults to `SSL`, `keyStoreType`, `keyStorePath`, `keyStorePass`, `keyManagerType` which defaults to `SunX509` and `certificatePassword`. | No.
| `encoding` | Specifies the encoding charset the client should use | No
| `secretKey` | The secret key used by the `proxyGrantingTicketStorageClass` if it supports encryption. | No
| `cipherAlgorithm` | The algorithm used by the `proxyGrantingTicketStorageClass` if it supports encryption. Defaults to `DESede` | No
| `millisBetweenCleanUps` | Startup delay for the cleanup task to remove expired tickets from the storage. Defaults to `60000 msec` | No
| `ticketValidatorClass` | Ticket validator class to use/create | No
| `hostnameVerifier` | Hostname verifier class name, used when making back-channel calls | No

#### org.jasig.cas.client.validation.Cas30ProxyReceivingTicketValidationFilter
Validates the tickets using the CAS 3.0 protocol. If you provide either the `acceptAnyProxy` or the `allowedProxyChains` parameters, a `Cas30ProxyTicketValidator` will be constructed. Otherwise a general `Cas30ServiceTicketValidator` will be constructed that does not accept proxy tickets. Supports all configurations that are available for `Cas20ProxyReceivingTicketValidationFilter`.

##### Proxy Authentication vs. Distributed Caching
The client has support for clustering and distributing the TGT state among application nodes that are behind a load balancer. In order to do so, the parameter needs to be defined as such for the filter.

###### Ehcache

Configure the client:

```xml
<init-param>
  <param-name>proxyGrantingTicketStorageClass</param-name>
  <param-value>org.jasig.cas.client.proxy.EhcacheBackedProxyGrantingTicketStorageImpl</param-value>
</init-param>
```
The setting provides an implementation for proxy storage using EhCache to take advantage of its replication features so that the PGT is successfully replicated and shared among nodes, regardless which node is selected as the result of the load balancer rerouting. 

Configuration of this parameter is not enough. The EhCache configuration needs to enable the replication mechanism through once of its suggested ways. A sample of that configuration based on RMI replication can be found here. Please note that while the sample is done for a distributed ticket registry implementation, the basic idea and configuration should easily be transferable. 

When loading from the `web.xml`, the Jasig CAS Client relies on a series of default values, one of which being that the cache must be configured in the default location (i.e. `classpath:ehcache.xml`). 

```xml
<cacheManagerPeerProviderFactory class="net.sf.ehcache.distribution.RMICacheManagerPeerProviderFactory"
   properties="peerDiscovery=automatic,
   multicastGroupAddress=230.0.0.1, multicastGroupPort=4446"/>
 
<cacheManagerPeerListenerFactory class="net.sf.ehcache.distribution.RMICacheManagerPeerListenerFactory"/>
 
<cache
   name="org.jasig.cas.client.proxy.EhcacheBackedProxyGrantingTicketStorageImpl.cache"
   maxElementsInMemory="100"
   eternal="false"
   timeToIdleSeconds="100"
   timeToLiveSeconds="100"
   overflowToDisk="false">
   <cacheEventListenerFactory class="net.sf.ehcache.distribution.RMICacheReplicatorFactory"/>
</cache>
```

###### Memcached
A similar implementation based on Memcached is also available.

Configure the client:

```xml
<init-param>
  <param-name>proxyGrantingTicketStorageClass</param-name>
  <param-value>org.jasig.cas.client.proxy. MemcachedBackedProxyGrantingTicketStorageImpl</param-value>
</init-param>
```

When loading from the `web.xml`, the Client relies on a series of default values, one of which being that the list of memcached servers must be defined in `/cas/casclient_memcached_hosts.txt` on the classpath). The file is a simple list of `<hostname>:<ports>` on separate lines. **BE SURE NOT TO HAVE EXTRA LINE BREAKS**.

<a name="orgjasigcasclientutilhttpservletrequestwrapperfilter"></a>
#### org.jasig.cas.client.util.HttpServletRequestWrapperFilter
Wraps an `HttpServletRequest` so that the `getRemoteUser` and `getPrincipal` return the CAS related entries.

```xml
<filter>
  <filter-name>CAS HttpServletRequest Wrapper Filter</filter-name>
  <filter-class>org.jasig.cas.client.util.HttpServletRequestWrapperFilter</filter-class>
</filter>
<filter-mapping>
  <filter-name>CAS HttpServletRequest Wrapper Filter</filter-name>
  <url-pattern>/*</url-pattern>
</filter-mapping>
```

| Property | Description | Required
|----------|-------|-----------
| `roleAttribute` | Used to determine the principal role. | No
| `ignoreCase` | Whether role checking should ignore case. Defaults to `false` | No

<a name="orgjasigcasclientutilassertionthreadlocalfilter"></a>
#### org.jasig.cas.client.util.AssertionThreadLocalFilter
Places the `Assertion` in a `ThreadLocal` for portions of the application that need access to it. This is useful when the Web application that this filter "fronts" needs to get the Principal name, but it has no access to the `HttpServletRequest`, hence making `getRemoteUser()` call impossible.

```xml
<filter>
  <filter-name>CAS Assertion Thread Local Filter</filter-name>
  <filter-class>org.jasig.cas.client.util.AssertionThreadLocalFilter</filter-class>
</filter>
<filter-mapping>
  <filter-name>CAS Assertion Thread Local Filter</filter-name>
  <url-pattern>/*</url-pattern>
</filter-mapping>
```

<a name="orgjasigcasclientutilerrorredirectfilter"></a>
#### org.jasig.cas.client.util.ErrorRedirectFilter
Filters that redirects to the supplied url based on an exception.  Exceptions and the urls are configured via init filter name/param values.

| Property | Description | Required
|----------|-------|-----------
| `defaultErrorRedirectPage` | Default url to redirect to, in case no erorr matches are found. | Yes
| `java.lang.Exception` | Fully qualified exception name. Its value must be redirection url | No


```xml
<filter>
  <filter-name>CAS Error Redirect Filter</filter-name>
  <filter-class>org.jasig.cas.client.util.ErrorRedirectFilter</filter-class>
  <init-param>
    <param-name>java.lang.Exception</param-name>
    <param-value>/error.jsp</param-value>
  </init-param>
  <init-param>
    <param-name>defaultErrorRedirectPage</param-name>
    <param-value>/defaulterror.jsp</param-value>
  </init-param>
</filter>
<filter-mapping>
  <filter-name>CAS Error Redirect Filter</filter-name>
  <url-pattern>/*</url-pattern>
</filter-mapping>
```


<a name="client-configuration-using-spring"></a>
### Client Configuration Using Spring

Configuration via Spring IoC will depend heavily on `DelegatingFilterProxy` class. For each filter that will be configured for CAS via Spring, a corresponding `DelegatingFilterProxy` is needed in the web.xml.

As the `HttpServletRequestWrapperFilter` and `AssertionThreadLocalFilter` have no configuration options, we recommend you just configure them in the `web.xml`

```xml
<filter>
    <filter-name>CAS Authentication Filter</filter-name>
    <filter-class>org.springframework.web.filter.DelegatingFilterProxy</filter-class>
    <init-param>
        <param-name>targetBeanName</param-name>
        <param-value>authenticationFilter</param-value>
    </init-param>
  </filter>
<filter-mapping>
    <filter-name>CAS Authentication Filter</filter-name>
    <url-pattern>/*</url-pattern>
</filter-mapping>
```

<a name="bean-configuration"></a>
#### Bean Configuration

##### AuthenticationFilter
```xml
<bean
    name="authenticationFilter"
    class="org.jasig.cas.client.authentication.AuthenticationFilter"
    p:casServerLoginUrl="https://localhost:8443/cas/login"
    p:renew="false"
    p:gateway="false"
    p:service="https://my.local.service.com/cas-client" />
```

##### Cas10TicketValidationFilter
```xml
<bean
    name="ticketValidationFilter"
    class="org.jasig.cas.client.validation.Cas10TicketValidationFilter"
    p:service="https://my.local.service.com/cas-client">
    <property name="ticketValidator">
        <bean class="org.jasig.cas.client.validation.Cas10TicketValidator">
            <constructor-arg index="0" value="https://localhost:8443/cas" />
        </bean>
    </property>
</bean>
```

##### Saml11TicketValidationFilter
```xml
<bean
    name="ticketValidationFilter"
    class="org.jasig.cas.client.validation.Saml11TicketValidationFilter"
    p:service="https://my.local.service.com/cas-client">
    <property name="ticketValidator">
        <bean class="org.jasig.cas.client.validation.Saml11TicketValidator">
            <constructor-arg index="0" value="https://localhost:8443/cas" />
        </bean>
    </property>
</bean>
```

##### Cas20ProxyReceivingTicketValidationFilter
Configuration to validate tickets:
```xml
<bean
    name="ticketValidationFilter"
    class="org.jasig.cas.client.validation.Cas20ProxyReceivingTicketValidationFilter"
    p:service="https://my.local.service.com/cas-client">
    <property name="ticketValidator">
        <bean class="org.jasig.cas.client.validation.Cas20ServiceTicketValidator">
            <constructor-arg index="0" value="https://localhost:8443/cas" />
        </bean>
    </property>
</bean>
```

Configuration to accept a Proxy Granting Ticket:
```xml
<bean
    name="ticketValidationFilter"
    class="org.jasig.cas.client.validation.Cas20ProxyReceivingTicketValidationFilter"
    p:service="https://my.local.service.com/cas-client"
    p:proxyReceptorUrl="/proxy/receptor">
    <property name="ticketValidator">
        <bean
            class="org.jasig.cas.client.validation.Cas20ServiceTicketValidator"
            p:proxyCallbackUrl="/proxy/receptor">
            <constructor-arg index="0" value="https://localhost:8443/cas" />
        </bean>
    </property>
</bean>
```

Configuration to accept any Proxy Ticket (and Proxy Granting Tickets):

```xml
<bean
    name="ticketValidationFilter"
    class="org.jasig.cas.client.validation.Cas20ProxyReceivingTicketValidationFilter"
    p:service="https://my.local.service.com/cas-client"
    p:proxyReceptorUrl="/proxy/receptor">
    <property name="ticketValidator">
        <bean class="org.jasig.cas.client.validation.Cas20ProxyTicketValidator"
            p:acceptAnyProxy="true"
            p:proxyCallbackUrl="/proxy/receptor">
            <constructor-arg index="0" value="https://localhost:8443/cas" />
        </bean>
    </property>
</bean>
```

Configuration to accept Proxy Ticket from a chain (and Proxy Granting Tickets):

```xml
<bean
    name="ticketValidationFilter"
    class="org.jasig.cas.client.validation.Cas20ProxyReceivingTicketValidationFilter"
    p:service="https://my.local.service.com/cas-client"
    p:proxyReceptorUrl="/proxy/receptor">
    <property name="ticketValidator">
        <bean class="org.jasig.cas.client.validation.Cas20ProxyTicketValidator"
            p:proxyCallbackUrl="/proxy/receptor">
            <constructor-arg index="0" value="https://localhost:8443/cas" />
            <property name="allowedProxyChains">
                <list>
                    <value>http://proxy1 http://proxy2</value>
                </list>
            </property>
        </bean>
    </property>
</bean>
```

The specific filters can be configured in the following ways. Please see the JavaDocs included in the distribution for specific required and optional properties:


<a name="client-configuration-using-jndi"></a>
### Client Configuration Using JNDI

Configuring the CAS client via JNDI is essentially the same as configuring the client via the `web.xml`, except the properties will reside in JNDI and not in the `web.xml`.
All properties that are placed in JNDI should be placed under `java:comp/env/cas`

We use the following conventions:
1. JNDI will first look in `java:comp/env/cas/{SHORT FILTER NAME}/{PROPERTY NAME}` (i.e. `java:comp/env/cas/AuthenticationFilter/serverName`)
2. JNDI will as a last resort look in `java:comp/env/cas/{PROPERTY NAME}` (i.e. `java:comp/env/cas/serverName`)

<a name="example"></a>
#### Example
This is an update to the `META-INF/context.xml` that is included in Tomcat's Manager application:

```xml
<?xml version="1.0" encoding="UTF-8"?>
<Context antiResourceLocking="false" privileged="true">
 
<Environment description="Server Name" name="cas/serverName" override="false"
type="java.lang.String" value="http://localhost:8080"/>
 
<Environment description="CAS Login Url" name="cas/AuthenticationFilter/casServerLoginUrl" override="false"
type="java.lang.String" value="https://www.apereo.org/cas/login"/>
 
<Environment description="CAS Url Prefix" name="cas/Cas20ProxyReceivingTicketValidationFilter/casServerUrlPrefix" override="false"
type="java.lang.String" value="https://www.apereo.org/cas"/>
</Context>
```

<a name="configuring-single-sign-out"></a>
### Configuring Single Sign Out
The Single Sign Out support in CAS consists of configuring one `SingleSignOutFilter` and one `ContextListener`. Please note that if you have configured the CAS Client for Java as Web filters, this filter must come before the other filters as described.

The `SingleSignOutFilter` can affect character encoding. This becomes most obvious when used in conjunction with applications such as Atlassian Confluence. Its recommended you explicitly configure either the [VT Character Encoding Filter](http://code.google.com/p/vt-middleware/wiki/vtservletfilters#CharacterEncodingFilter) or the [Spring Character Encoding Filter](http://docs.spring.io/spring/docs/current/javadoc-api/org/springframework/web/filter/CharacterEncodingFilter.html) with explicit encodings.

#### Configuration

| Property | Description | Required
|----------|-------|-----------
| `artifactParameterName` | The ticket artifact parameter name. Defaults to `ticket`| No
| `logoutParameterName` | Defaults to `logoutRequest` | No
| `frontLogoutParameterName` | Defaults to `SAMLRequest` | No
| `relayStateParameterName` | Defaults to `RelayState` | No
| `eagerlyCreateSessions` | Defaults to `true` | No
| `artifactParameterOverPost` | Defaults to  `false` | No
| `casServerUrlPrefix` | URL to root of CAS Web application context. | Yes

<a name="cas-protocol"></a>
#### CAS Protocol

```xml
<filter>
   <filter-name>CAS Single Sign Out Filter</filter-name>
   <filter-class>org.jasig.cas.client.session.SingleSignOutFilter</filter-class>
   <init-param>
      <param-name>casServerUrlPrefix</param-name>
      <param-value>https://cas.example.com/cas</param-value>
   </init-param>
</filter>
...
<filter-mapping>
   <filter-name>CAS Single Sign Out Filter</filter-name>
   <url-pattern>/*</url-pattern>
</filter-mapping>
...
<listener>
    <listener-class>org.jasig.cas.client.session.SingleSignOutHttpSessionListener</listener-class>
</listener>
```

<a name="saml-protocol"></a>
#### SAML Protocol

```xml
<filter>
   <filter-name>CAS Single Sign Out Filter</filter-name>
   <filter-class>org.jasig.cas.client.session.SingleSignOutFilter</filter-class>
   <init-param>
      <param-name>artifactParameterName</param-name>
      <param-value>SAMLart</param-value>
   </init-param>
   <init-param>
      <param-name>casServerUrlPrefix</param-name>
      <param-value>https://cas.example.com/cas</param-value>
   </init-param>
</filter>
...
<filter-mapping>
   <filter-name>CAS Single Sign Out Filter</filter-name>
   <url-pattern>/*</url-pattern>
</filter-mapping>
...
<listener>
    <listener-class>org.jasig.cas.client.session.SingleSignOutHttpSessionListener</listener-class>
</listener>
```



<a name="recommend-logout-procedure"></a>
#### Recommend Logout Procedure
The client has no code to help you handle log out. The client merely places objects in session. Therefore, we recommend you do a `session.invalidate()` call when you log a user out. However, that's entirely your application's responsibility. We recommend that text similar to the following appear when the application's session is ended.

```html
You have been logged out of [APPLICATION NAME GOES HERE].
To log out of all applications, click here. (provide link to CAS server's logout)
```

<a name="jaas"></a>
## JAAS
The client supports the Java Authentication and Authorization Service (JAAS) framework, which provides authnz facilities to CAS-enabled JEE applications.

A general JAAS authentication module, `CasLoginModule`, is available with the specific purpose of providing authentication and authorization services to CAS-enabled JEE applications. The design of the module is simple: given a service URL and a service ticket in a `NameCallback` and `PasswordCallback`, respectively, the module contacts the CAS server and attempts to validate the ticket. In keeping with CAS integration for Java applications, a JEE container-specific servlet filter is needed to protect JEE Web applications. The JAAS support should be extensible to any JEE container.

<a name="configure-casloginmodule"></a>
### Configure CasLoginModule
It is expected that for JEE applications both authentication and authorization services will be required for CAS integration. The following JAAS module configuration file excerpt demonstrates how to leverage SAML 1.1 attribute release in CAS to provide authorization data in addition to authentication:

```
cas {
  org.jasig.cas.client.jaas.CasLoginModule required
    ticketValidatorClass="org.jasig.cas.client.validation.Saml11TicketValidator"
    casServerUrlPrefix="https://cas.example.com/cas"
    tolerance="20000"
    service="https://webapp.example.com/webapp"
    defaultRoles="admin,operator"
    roleAttributeNames="memberOf,eduPersonAffiliation"
    principalGroupName="CallerPrincipal"
    roleGroupName="Roles"
    cacheAssertions="true"
    cacheTimeout="480";
}
```


| Property | Description | Required
|----------|-------|-----------|
| `ticketValidatorClass ` | Fully-qualified class name of CAS ticket validator class. | Yes
| `casServerUrlPrefix` | URL to root of CAS Web application context. | Yes
| `service` | CAS service parameter that may be overridden by callback handler. **Note**: service must be specified by at least one component such that it is available at service ticket validation time. | No
| `defaultRoles` | Comma-delimited list of static roles applied to all authenticated principals. | No
| `roleAttributeNames` | Comma-delimited list of attribute names that describe role data delivered to CAS in the service-ticket validation response that should be applied to the current authenticated principal. | No
| `principalGroupName` | The name of a group principal containing the primary principal name of the current JAAS subject. The default value is `CallerPrincipal`. | No
| `roleGroupName` | The name of a group principal containing all role data. The default value is `Roles`. | No
| `cacheAssertions` | Flag to enable assertion caching. This may be required for JAAS providers that attempt to periodically reauthenticate to renew principal. Since CAS tickets are one-time-use, a cached assertion must be provided on reauthentication. | No
| `cacheTimeout` | Assertion cache timeout in minutes. | No
| `tolerance` | The tolerance for drifting clocks when validating SAML tickets. | No

### Programmatic JAAS login using the Servlet 3
A `org.jasig.cas.client.jaas.Servlet3AuthenticationFilter` servlet filter that performs a programmatic JAAS login using the Servlet 3.0 `HttpServletRequest#login()` facility. This component should be compatible with any servlet container that supports the Servlet 3.0/JEE6 specification.
 
The filter executes when it receives a CAS ticket and expects the
`CasLoginModule` JAAS module to perform the CAS ticket validation in order to produce an `AssertionPrincipal` from which the CAS assertion is obtained and inserted into the session to enable SSO.

If a `service` init-param is specified for this filter, it supersedes
the service defined for the `CasLoginModule`.
 
<a name="jboss-integration"></a>
## JBoss Integration

In keeping with CAS integration for Java applications, a JEE container-specific servlet filter is needed to protect JEE Web applications. The JBoss `WebAuthenticationFilter` component provided a convenient integration piece between a servlet filter and the JAAS framework, so a complete integration solution is available only for JBoss AS versions that provide the `WebAuthenticationFilter` class. The JAAS support should be extensible to any JEE container with additional development.

For JBoss it is vitally important to use the correct values for `principalGroupName` and `roleGroupName`. Additionally, the `cacheAssertions` and `cacheTimeout` are required since JBoss by default attempts to reauthenticate the JAAS principal with a fairly aggressive default timeout. Since CAS tickets are single-use authentication tokens by default, assertion caching is required to support periodic reauthentication.

<a name="configure-servlet-filters"></a>
### Configure Servlet Filters

Integration with the servlet pipeline is required for a number of purposes:

1. Examine servlet request for an authenticated session
2. Redirect to CAS server for unauthenticated sessions
3. Provide service URL and CAS ticket to JAAS pipeline for validation

The `WebAuthenticationFilter` performs these operations for the JBoss AS container. It is important to note that this filter simply collects the service URL and CAS ticket from the request and passes it to the JAAS pipeline. It is assumed that the `CasLoginModule` will be present in the JAAS pipeline to consume the data and perform ticket validation. The following web.xml excerpts demonstrate how to integrate WebAuthenticationFilter into a JEE Web application.


```xml
...
<filter>
	<filter-name>CASWebAuthenticationFilter</filter-name>
	<filter-class>org.jasig.cas.client.jboss.authentication.WebAuthenticationFilter</filter-class>
</filter>

<filter>
	<filter-name>CASAuthenticationFilter</filter-name>
	<filter-class>org.jasig.cas.client.authentication.AuthenticationFilter</filter-class>
	<init-param>
	  <param-name>casServerLoginUrl</param-name>
	  <param-value>https://cas.example.com/cas/login</param-value>
	</init-param>
</filter>
...
<!-- one filter-mapping for each filter as seen in the examples above -->
...
```

The JAAS LoginModule configuration in `conf/login-config.xml` may require the following changes in a JBoss environment:

```xml
<application-policy name="cas">
   <authentication>
      <login-module code="org.jasig.cas.client.jaas.CasLoginModule" flag="required">
         <module-option name="ticketValidatorClass">org.jasig.cas.client.validation.Saml11TicketValidator</module-option>
         <module-option name="casServerUrlPrefix">http://yourcasserver/cas</module-option>
         <module-option name="tolerance">20000</module-option>
         <module-option name="defaultRoles">admin,user</module-option>
         <module-option name="roleAttributeNames">memberOf,eduPersonAffiliation,authorities</module-option>
         <module-option name="principalGroupName">CallerPrincipal</module-option>
         <module-option name="roleGroupName">Roles</module-option>
         <module-option name="cacheAssertions">true</module-option>
         <module-option name="cacheTimeout">480</module-option>
      </login-module>
   </authentication>
</application-policy>
```
It may be necessary to modify the JBoss `server.xml` and uncomment:

```xml
<Valve className="org.apache.catalina.authenticator.SingleSignOn" />
```

Remember not to add `<security-constraint>` and `<login-config>` elements in your `web.xml`.

If you have any trouble, you can enable the log of cas in `jboss-logging.xml` by adding:

```xml
<logger category="org.jasig">
   <level name="DEBUG" />
</logger>
``` 

<a name="tomcat-678-integration"></a>
## Tomcat 6/7/8 Integration
The client supports container-based CAS authentication and authorization support for the Tomcat servlet container. 

Suppose a single Tomcat container hosts multiple Web applications with similar authentication and authorization needs. Prior to Tomcat container support, each application would require a similar configuration of CAS servlet filters and authorization configuration in the `web.xml` servlet descriptor. Using the new container-based authentication/authorization feature, a single CAS configuration can be applied to the container and leveraged by all Web applications hosted by the container.

CAS authentication support for Tomcat is based on the Tomcat-specific Realm component. The Realm component has a fairly broad surface area and RealmBase is provided as a convenient superclass for custom implementations; the CAS realm implementations derive from `RealmBase`. Unfortunately RealmBase and related components have proven to change over both major and minor number releases, which requires version-specific CAS components for integration. We have provided 3 packages with similar components with the hope of supporting all 6.x, 7.x and 8.x versions. **No support for 5.x is provided.**

<a name="component-overview"></a>
### Component Overview
In the following discussion of components, only the Tomcat 8.x components are mentioned. The Tomcat 7.0.x and 6.0.x components have exactly the same name, but **are in the tomcat.v7 and tomcat.v6 packages**, e.g. `org.jasig.cas.client.tomcat.v7.Cas20CasAuthenticator` or `org.jasig.cas.client.tomcat.v6.Cas20CasAuthenticator`.

<a name="authenticators"></a>
#### Authenticators
Authenticators are responsible for performing CAS authentication using a particular protocol. All protocols supported by the Jasig Java CAS client are supported: CAS 1.0, CAS 2.0, and SAML 1.1. The following components provide protocol-specific support:

```
org.jasig.cas.client.tomcat.v8.Cas10CasAuthenticator
org.jasig.cas.client.tomcat.v8.Cas20CasAuthenticator
org.jasig.cas.client.tomcat.v8.Cas20ProxyCasAuthenticator
org.jasig.cas.client.tomcat.v8.Saml11Authenticator
```

<a name="realms"></a>
#### Realms
In terms of CAS configuration, Tomcat realms serve as containers for users and role definitions. The roles defined in a Tomcat realm may be referenced in the web.xml servlet descriptor to define authorization constraints on Web applications hosted by the container. Two sources of user/role data are supported:

```
org.jasig.cas.client.tomcat.v8.PropertiesCasRealm
org.jasig.cas.client.tomcat.v8.AssertionCasRealm
```

`PropertiesCasRealm` uses a Java properties file as a source of static user/role information. This component is conceptually similar to the `MemoryRealm` component that ships with Tomcat and defines user/role data via XML configuration. The PropertiesCasRealm is different in that it explicitly lacks support for passwords, which have no use with CAS.

`AssertionCasRealm` is designed to be used in conjunction with the SAML 1.1. protocol to take advantage of CAS attribute release to provide for dynamic user/role data driven by the CAS server. With this component the deployer may define a role attribute, e.g. memberOf, which could be backed by LDAP group membership information. In that case the user would be added to all roles defined in the SAML attribute assertion for values of the the `memberOf` attribute.

<a name="valves"></a>
#### Valves
A number of Tomcat valves are provided to handle functionality outside Realms and Authenticators.

##### Logout Valves
Logout valves provide a way of destroying the CAS authentication state bound to the container for a particular user/session; the destruction of authenticated state is synonymous with logout for the container and its hosted applications. (Note this does not destroy the CAS SSO session.) The implementations provide various strategies to map a URI onto the state-destroying logout function.

```
org.jasig.cas.client.tomcat.v8.StaticUriLogoutValve
org.jasig.cas.client.tomcat.v8.RegexUriLogoutValve
```

##### SingleSignOutValve
The `org.jasig.cas.client.tomcat.v8.SingleSignOutValve` allows the container to participate in CAS single sign-out. In particular this valve handles the SAML LogoutRequest message sent from the CAS server that is delivered when the CAS SSO session ends.

##### ProxyCallbackValve
The `org.jasig.cas.client.tomcat.v8.ProxyCallbackValve` provides a handler for watching request URIs for requests that contain a proxy callback request in support of the CAS 2.0 protocol proxy feature.

<a name="container-setup"></a>
### Container Setup
The version-specific CAS libraries must be placed on the container classpath, `$CATALINA_HOME/lib`.

<a name="context-configuration"></a>
### Context Configuration
The Realm, Authenticator, and Valve components are wired together inside a Tomcat Context configuration element. The location and scope of the Context determines the scope of the applied configuration. To apply a CAS configuration to every Web application hosted in the container, configure the default Context at `$CATALINA_HOME/conf/context.xml`. Note that individual Web applications/servlets can override the default context; see the Context Container reference for more information. 

Alternatively, CAS configuration can be applied to individual Web applications through a Context configuration element located in a `$CONTEXT_NAME.xml` file placed in `$CATALINA_HOME/conf/$ENGINE/$HOST`, where `$ENGINE` is typically Catalina and `$HOST` is `localhost`, `$CATALINA_HOME/conf/Catalina/localhost`. For example, to configure the Tomcat manager servlet, a `manager.xml` file contains Context configuration elements.

```xml
<?xml version="1.0" encoding="UTF-8"?>
<Context privileged="true">
  <!--
    The following configuration uses the CAS 2.0 protocol and a static
    properties file to define allowed users to the Tomcat manager application.
    The content of manager-users.properties contains entries like the following:
 
      admin=manager-gui,manager-script,manager-jmx,manager-status
      operator=manager-status
      deployer=manager-script
 
    Where admin, operator, and deployer are valid logins for the CAS server.
    The path to the properties file is relative to $CATALINA_HOME.
 
    This example also configures the container for CAS single sign-out.
  -->
  <Realm
    className="org.jasig.cas.client.tomcat.v8.PropertiesCasRealm"
    propertiesFilePath="conf/manager-user-roles.properties"
    />
  <Valve
    className="org.jasig.cas.client.tomcat.v8.Cas20CasAuthenticator"
    encoding="UTF-8"
    casServerLoginUrl="https://server.example.com/cas/login"
    casServerUrlPrefix="https://server.example.com/cas/"
    serverName="client.example.com"
    />
 
  <!-- Single sign-out support -->
  <Valve
    className="org.jasig.cas.client.tomcat.v8.SingleSignOutValve"
    artifactParameterName="SAMLart"
    />
 
  <!--
    Uncomment one of these valves to provide a logout URI for the
    manager servlet.
  -->
  <!--
  <Valve
    className="org.jasig.cas.client.tomcat.v8.RegexUriLogoutValve"
    logoutUriRegex="/manager/logout.*"
    />
  <Valve
    className="org.jasig.cas.client.tomcat.v8.StaticUriLogoutValve"
    logoutUri="/manager/logout.html"
    />
  -->
</Context>
```

The following example shows how to configure a Context for dynamic role data provided by the CAS attribute release feature.

```xml
<?xml version="1.0" encoding="UTF-8"?>
<Context privileged="true">
  <!--
    The following configuration uses the SAML 1.1 protocol and role data
    provided by the assertion to enable dynamic server-driven role data.
    The attribute used for role data is "memberOf".
  -->
  <Realm
    className="org.jasig.cas.client.tomcat.v8.AssertionCasRealm"
    roleAttributeName="memberOf"
    />
  <Valve
    className="org.jasig.cas.client.tomcat.v8.Saml11Authenticator"
    encoding="UTF-8"
    casServerLoginUrl="https://server.example.com/cas/login"
    casServerUrlPrefix="https://server.example.com/cas/"
    serverName="client.example.com"
    />
 
  <!-- Single sign-out support -->
  <Valve
    className="org.jasig.cas.client.tomcat.v8.SingleSignOutValve"
    artifactParameterName="SAMLart"
    />
</Context>
```

<a name="jetty-integration"></a>
## Jetty Integration
Since version 3.4.2, the Java CAS Client supports Jetty container integration via the following module:

```xml
<dependency>
    <groupId>org.jasig.cas.client</groupId>
    <artifactId>cas-client-integration-jetty</artifactId>
    <version>${cas-client.version}</version>
</dependency>
```

Both programmatic (embedded) and context configuration are supported.

### Jetty Embedded Configuration
```
# CAS configuration parameters
String hostName = "app.example.com";
String casServerBaseUrl = "cas.example.com/cas";
String casRoleAttribute = "memberOf";
boolean casRenew = false;
int casTolerance = 5000;

# Jetty wiring
WebAppContext context = new WebAppContext("/path/to/context", "contextPath");
context.setTempDirectory("/tmp/jetty/work"));
context.setInitParameter("org.eclipse.jetty.servlet.Default.dirAllowed", "false");
SessionCookieConfig config = context.getSessionHandler().getSessionManager().getSessionCookieConfig();
config.setHttpOnly(true);
config.setSecure(true);
Saml11TicketValidator validator = new Saml11TicketValidator(casServerBaseUrl);
validator.setRenew(casRenew);
validator.setTolerance(casTolerance);
CasAuthenticator authenticator = new CasAuthenticator();
authenticator.setRoleAttribute(casRoleAttribute);
authenticator.setServerNames(hostName);
authenticator.setTicketValidator(validator);
context.getSecurityHandler().setAuthenticator(authenticator);
```

### Jetty Context Configuration
```xml
<?xml version="1.0"  encoding="ISO-8859-1"?>
<!DOCTYPE Configure PUBLIC "-//Jetty//Configure//EN" "http://www.eclipse.org/jetty/configure.dtd">

<Configure class="org.eclipse.jetty.webapp.WebAppContext">
    <Set name="contextPath">/</Set>
    <Set name="war"><SystemProperty name="jetty.base"/>/webapps/yourapp</Set>
    <Get name="securityHandler">
        <Set name="authenticator">
            <New class="org.jasig.cas.client.jetty.CasAuthenticator">
                <Set name="serverNames">app.example.com</Set>
                <Set name="ticketValidator">
                    <New class="org.jasig.cas.client.validation.Cas20ServiceTicketValidator">
                        <Arg>https://cas.example.com/cas</Arg>
                        <!--<Set name="renew">true</Set>-->
                    </New>
                </Set>
            </New>
        </Set>
    </Get>
</Configure>
```

<a name="atlassian-integration"></a>
## Atlassian Integration
The clien includes Atlassian Confluence and JIRA support. Support is enabled by a custom CAS authenticator that extends the default authenticators.

<a name="configuration"></a>
### Configuration

<a name="jira_home-location"></a>
#### $JIRA_HOME Location
 
- WAR/EAR Installation: <extracted archive directory>/webapp
`/opt/atlassian/jira/atlassian-jira-enterprise-x.y.z/webapp`

- Standalone: <extracted archive directory>/atlassian-jira
`/opt/atlassian/jira/atlassian-jira-enterprise-x.y.z-standalone/atlassian-jira`

<a name="confluence_install-description"></a>
#### $CONFLUENCE_INSTALL Description

- <extracted archive directory>/confluence
`/opt/atlassian/confluence/confluence-x.y.z/confluence`

<a name="changes-to-webxml"></a>
#### Changes to web.xml
Add the CAS filters to the end of the filter list. See `web.xml` configuration of the client.


<a name="modify-the-seraph-configxml"></a>
#### Modify the seraph-config.xml
To rely on the Single Sign Out functionality to sign off of Jira, comment out the normal logout URL and replace it with the CAS logout URL. Also, change the login links to point to the CAS login service.

```xml
<init-param>
    <!--
      The login URL to redirect to when the user tries to access a protected resource (rather than clicking on
      an explicit login link). Most of the time, this will be the same value as 'link.login.url'.
    - if the URL is absolute (contains '://'), then redirect that URL (for SSO applications)
    - else the context path will be prepended to this URL
 
    If '${originalurl}' is present in the URL, it will be replaced with the URL that the user requested.
    This gives SSO login pages the chance to redirect to the original page
    -->
    <param-name>login.url</param-name>
    <!--<param-value>/login.jsp?os_destination=${originalurl}</param-value>-->
    <param-value>http://cas.institution.edu/cas/login?service=${originalurl}</param-value>
</init-param>
<init-param>
    <!--
      the URL to redirect to when the user explicitly clicks on a login link (rather than being redirected after
      trying to access a protected resource). Most of the time, this will be the same value as 'login.url'.
    - same properties as login.url above
    -->
    <param-name>link.login.url</param-name>
    <!--<param-value>/login.jsp?os_destination=${originalurl}</param-value>-->
    <!--<param-value>/secure/Dashboard.jspa?os_destination=${originalurl}</param-value>-->
    <param-value>http://cas.institution.edu/cas/login?service=${originalurl}</param-value>
</init-param>
<init-param>
    <!-- URL for logging out.
    - If relative, Seraph just redirects to this URL, which is responsible for calling Authenticator.logout().
    - If absolute (eg. SSO applications), Seraph calls Authenticator.logout() and redirects to the URL
    -->
    <param-name>logout.url</param-name>
    <!--<param-value>/secure/Logout!default.jspa</param-value>-->
    <param-value>https://cas.institution.edu/cas/logout</param-value>
</init-param>
```

<a name="cas-authenticator"></a>
#### CAS Authenticator
Comment out the `DefaultAuthenticator` like so in `[$JIRA_HOME|$CONFLUENCE_INSTALL]/WEB-INF/classes/seraph-config.xml`:

```xml
<!-- CROWD:START - The authenticator below here will need to be commented out for Crowd SSO integration -->
<!--
<authenticator class="com.atlassian.seraph.auth.DefaultAuthenticator"/>
-->
<!-- CROWD:END -->
```

For JIRA, add in the Client Jira Authenticator:

```xml
<!-- CAS:START - Java Client Jira Authenticator -->
<authenticator class="org.jasig.cas.client.integration.atlassian.JiraCasAuthenticator"/>
<!-- CAS:END -->
```

For Confluence, add in the Client Confluence Authenticator:

```xml
<!-- CAS:START - Java Client Confluence Authenticator -->
<authenticator class="org.jasig.cas.client.integration.atlassian.ConfluenceCasAuthenticator"/>
<!-- CAS:END -->
```

<a name="confluence-cas-logout"></a>
#### Confluence CAS Logout

As of this writing, Atlassian doesn't support a config option yet (like Jira). To rely on the Single Sign Out functionality to sign off of Confluence we need to modify the logout link.


- Copy `$CONFLUENCE_INSTALL/WEB-INF/lib/confluence-x.x.x.jar` to a temporary directory
- `mkdir /tmp/confluence-jar && cp WEB-INF/lib/confluence-x.y.z.jar /tmp/confluence-jar`
- Unpack the jar
- `cd /tmp/confluence-jar && jar xvf confluence-x.y.z.jar`
- `cp xwork.xml $CONFLUENCE_INSTALL/WEB-INF/classes`
- `cp xwork.xml $CONFLUENCE_INSTALL/WEB-INF/classes/ && cd $CONFLUENCE_INSTALL/WEB-INF/classes/`
- Edit `$CONFLUENCE_INSTALL/WEB-INF/classes/xwork.xml`, find the logout action and comment out the success result and replace it with this one:

```xml
<!-- <result name="success" type="velocity">/logout.vm</result> -->
<!-- CAS:START - CAS Logout Redirect -->
<result name="success" type="redirect">https://cas.institution.edu/cas/logout</result>
<!-- CAS:END -->
```

<a name="copy-jars"></a>
#### Copy Jars
Copy cas-client-core-x.y.x.jar and cas-client-integration-atlassian-x.y.x.jar to `$JIRA_HOME/WEB-INF/lib`

<a name="spring-security-integration"></a>
## Spring Security Integration
This configuration tested against the sample application that is included with Spring Security. As of this writing, replacing the `applicationContext-security.xml` in the sample application with the one below would enable this alternative configuration. We can not guarantee this version will work without modification in future versions of Spring Security.

<a name="changes-to-webxml-1"></a>
### Changes to web.xml

```xml
...
<context-param>
    <param-name>contextConfigLocation</param-name>
    <param-value>
        /WEB-INF/applicationContext-security.xml
    </param-value>
</context-param>

<context-param>
    <param-name>log4jConfigLocation</param-name>
    <param-value>/WEB-INF/classes/log4j.properties</param-value>
</context-param>

<context-param>
    <param-name>webAppRootKey</param-name>
    <param-value>cas.root</param-value>
</context-param>

<filter>
   <filter-name>CAS Single Sign Out Filter</filter-name>
   <filter-class>org.jasig.cas.client.session.SingleSignOutFilter</filter-class>
   <init-param>
      <param-name>casServerUrlPrefix</param-name>
      <param-value>https://cas.example.com/cas</param-value>
   </init-param>
</filter>

<filter>
    <filter-name>springSecurityFilterChain</filter-name>
    <filter-class>org.springframework.web.filter.DelegatingFilterProxy</filter-class>
</filter>

<filter-mapping>
   <filter-name>CAS Single Sign Out Filter</filter-name>
   <url-pattern>/*</url-pattern>
</filter-mapping>

<filter-mapping>
  <filter-name>springSecurityFilterChain</filter-name>
  <url-pattern>/*</url-pattern>
</filter-mapping>

<listener>
    <listener-class>org.jasig.cas.client.session.SingleSignOutHttpSessionListener</listener-class>
</listener>

<listener>
    <listener-class>org.springframework.web.context.ContextLoaderListener</listener-class>
</listener>

<listener>
    <listener-class>org.springframework.web.util.Log4jConfigListener</listener-class>
</listener>

<error-page>
    <error-code>403</error-code>
    <location>/casfailed.jsp</location>
</error-page>
...
```

The important additions to the `web.xml` include the addition of the 403 error page. 403 is what the CAS Validation Filter will throw if it has a problem with the ticket. Also, if you want Single Log Out, you should enable the `SingleSignOutHttpSessionListener`.

<a name="changes-to-applicationcontext-securityxml"></a>
### Changes to applicationContext-security.xml

```xml
...
<bean id="springSecurityFilterChain" class="org.springframework.security.web.FilterChainProxy">
    <sec:filter-chain-map path-type="ant">
        <sec:filter-chain pattern="/" filters="casValidationFilter, wrappingFilter" />
        <sec:filter-chain pattern="/secure/receptor" filters="casValidationFilter" />
        <sec:filter-chain pattern="/j_spring_security_logout" filters="logoutFilter,etf,fsi" />
        <sec:filter-chain pattern="/**" filters="casAuthenticationFilter, casValidationFilter, wrappingFilter, sif,j2eePreAuthFilter,logoutFilter,etf,fsi"/>
    </sec:filter-chain-map>
</bean>

<bean id="sif" class="org.springframework.security.web.context.SecurityContextPersistenceFilter"/>

<sec:authentication-manager alias="authenticationManager">
    <sec:authentication-provider ref="preAuthAuthProvider"/>
</sec:authentication-manager>

 <bean id="preAuthAuthProvider" class="org.springframework.security.web.authentication.preauth.PreAuthenticatedAuthenticationProvider">
    <property name="preAuthenticatedUserDetailsService">
        <bean id="userDetailsServiceWrapper" class="org.springframework.security.core.userdetails.UserDetailsByNameServiceWrapper">
            <property name="userDetailsService" ref="userService"/>
        </bean>
    </property>
</bean>

<bean id="preAuthEntryPoint" class="org.springframework.security.web.authentication.Http403ForbiddenEntryPoint" />

<bean id="j2eePreAuthFilter" class="org.springframework.security.web.authentication.preauth.j2ee.J2eePreAuthenticatedProcessingFilter">
    <property name="authenticationManager" ref="authenticationManager"/>
    <property name="authenticationDetailsSource">
        <bean class="org.springframework.security.web.authentication.WebAuthenticationDetailsSource" />
    </property>
</bean>

<bean id="logoutFilter" class="org.springframework.security.web.authentication.logout.LogoutFilter">
    <constructor-arg value="/"/>
    <constructor-arg>
        <list>
            <bean class="org.springframework.security.web.authentication.logout.SecurityContextLogoutHandler"/>
        </list>
    </constructor-arg>
</bean>

<bean id="servletContext" class="org.springframework.web.context.support.ServletContextFactoryBean"/>

<bean id="etf" class="org.springframework.security.web.access.ExceptionTranslationFilter">
    <property name="authenticationEntryPoint" ref="preAuthEntryPoint"/>
</bean>

<bean id="httpRequestAccessDecisionManager" class="org.springframework.security.access.vote.AffirmativeBased">
    <property name="allowIfAllAbstainDecisions" value="false"/>
    <property name="decisionVoters">
        <list>
            <ref bean="roleVoter"/>
        </list>
    </property>
</bean>

<bean id="fsi" class="org.springframework.security.web.access.intercept.FilterSecurityInterceptor">
    <property name="authenticationManager" ref="authenticationManager"/>
    <property name="accessDecisionManager" ref="httpRequestAccessDecisionManager"/>
    <property name="securityMetadataSource">
        <sec:filter-invocation-definition-source>
            <sec:intercept-url pattern="/secure/extreme/**" access="ROLE_SUPERVISOR"/>
            <sec:intercept-url pattern="/secure/**" access="ROLE_USER"/>
            <sec:intercept-url pattern="/**" access="ROLE_USER"/>
        </sec:filter-invocation-definition-source>
    </property>
</bean>

<bean id="roleVoter" class="org.springframework.security.access.vote.RoleVoter"/>

<bean id="securityContextHolderAwareRequestFilter" class="org.springframework.security.web.servletapi.SecurityContextHolderAwareRequestFilter"/>
 
<bean class="org.jasig.cas.client.validation.Cas20ServiceTicketValidator" id="ticketValidator">
    <constructor-arg index="0" value="https://localhost:9443/cas" />
    <property name="proxyGrantingTicketStorage" ref="proxyGrantingTicketStorage" />
    <property name="proxyCallbackUrl" value="https://localhost:8443/cas-sample/secure/receptor" />
</bean>

<bean id="proxyGrantingTicketStorage" class="org.jasig.cas.client.proxy.ProxyGrantingTicketStorageImpl" />

<sec:user-service id="userService">
    <sec:user name="rod" password="rod" authorities="ROLE_SUPERVISOR,ROLE_USER" />
    <sec:user name="dianne" password="dianne" authorities="ROLE_USER" />
    <sec:user name="scott" password="scott" authorities="ROLE_USER" />
</sec:user-service>

<bean id="casAuthenticationFilter" class="org.jasig.cas.client.authentication.AuthenticationFilter">
    <property name="casServerLoginUrl" value="https://localhost:9443/cas/login" />
    <property name="serverName" value="https://localhost:8443" />
</bean>

<bean id="casValidationFilter" class="org.jasig.cas.client.validation.Cas20ProxyReceivingTicketValidationFilter">
    <property name="serverName" value="https://localhost:8443" />
    <property name="exceptionOnValidationFailure" value="true" />
    <property name="proxyGrantingTicketStorage" ref="proxyGrantingTicketStorage" />
    <property name="redirectAfterValidation" value="true" />
    <property name="ticketValidator" ref="ticketValidator" />
    <property name="proxyReceptorUrl" value="/secure/receptor" />
</bean>

<bean id="wrappingFilter" class="org.jasig.cas.client.util.HttpServletRequestWrapperFilter" />
...
```

1. You should replace the `userService` with something that checks your user storage.
2. Replace the `serverName` and `casServerLoginUrl` with your values (or better yet, externalize them).
3. Replace the URLs with the URL configuration for your application.
<<<<<<< HEAD
hotfix branch
=======
develop branch
>>>>>>> 69d4d4f4
<|MERGE_RESOLUTION|>--- conflicted
+++ resolved
@@ -1344,8 +1344,4 @@
 1. You should replace the `userService` with something that checks your user storage.
 2. Replace the `serverName` and `casServerLoginUrl` with your values (or better yet, externalize them).
 3. Replace the URLs with the URL configuration for your application.
-<<<<<<< HEAD
-hotfix branch
-=======
-develop branch
->>>>>>> 69d4d4f4
+develop branch